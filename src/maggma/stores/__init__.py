--- conflicted
+++ resolved
@@ -18,9 +18,6 @@
     MongoURIStore,
     MontyStore,
 )
-<<<<<<< HEAD
-from maggma.stores.file_store import FileStore
-=======
 
 __all__ = [
     "Store",
@@ -39,5 +36,4 @@
     "MemoryStore",
     "MongoStore",
     "MongoURIStore",
-]
->>>>>>> 798220b8
+]